/**
 * Copyright @ 2024 Michel Hoche-Mong
 * SPDX-License-Identifier: CC-BY-4.0
 *
 * @brief Sample app for using libjpiedm.
 *
 * Shows how to install callbacks and use the library to parse EDM files.
 * This is just an example.
 */

#include <cstdio>
#include <cstdlib>
#include <ctime>
#include <filesystem>
#include <fstream>
#include <iostream>
#include <memory>
#include <sstream>
#include <vector>

#ifdef _WIN32
#include "getopt.h"
#else
#include <unistd.h>
#endif

#include "FileHeaders.hpp"
#include "Flight.hpp"
#include "FlightFile.hpp"
#include "MetricId.hpp"

using namespace jpi_edm;

static bool g_verbose = false;

void printFlightInfo(std::shared_ptr<jpi_edm::FlightHeader> &hdr, unsigned long stdReqs, unsigned long fastReqs,
                     std::ostream &outStream)
{
    std::tm local;
#ifdef _WIN32
    time_t flightStartTime = _mkgmtime(&hdr->startDate);
    gmtime_s(&local, &flightStartTime);
#else
    time_t flightStartTime = timegm(&hdr->startDate);
    local = *gmtime(&flightStartTime);
#endif

    auto min = (fastReqs / 60) + (stdReqs * hdr->interval) / 60;
    auto hrs = 0.01 + static_cast<float>(min) / 60;
    // min = min % 60;

    outStream << "Flt #" << hdr->flight_num << " - ";
    // outStream << hrs << ":" << std::setfill('0') << std::setw(2) << min << " Hours";
    outStream << std::fixed << std::setprecision(2) << hrs << " Hours";
    outStream << " @ " << hdr->interval << " sec";
    outStream << " " << std::put_time(&local, "%m/%d/%Y") << " " << std::put_time(&local, "%T");
    outStream << std::endl;
}

void printLatLng(int measurement, std::ostream &outStream)
{
    // Comment out for now
    outStream << "00.00,";
    // int hrs = measurement / 6000;
    // float min = float(abs(measurement) % 6000) / 100;
    // outStream << std::setfill('0') << std::setw(2) << hrs << "." << std::setw(2) << std::setprecision(2) << min <<
    // ",";
}

// Ugh. these should all be a macro or an inline that range checks.
void printFlightMetricsRecord(const std::shared_ptr<jpi_edm::FlightMetricsRecord> &rec, std::ostream &outStream)
{
    outStream << std::fixed << std::setprecision(0);
/*
    outStream << rec->m_metrics.at(EGT11) << ",";
    outStream << rec->m_metrics.at(EGT12) << ",";
    outStream << rec->m_metrics.at(EGT13) << ",";
    outStream << rec->m_metrics.at(EGT14) << ",";
    outStream << rec->m_metrics.at(EGT15) << ",";
    outStream << rec->m_metrics.at(EGT16) << ",";

    outStream << rec->m_metrics.at(CHT11) << ",";
    outStream << rec->m_metrics.at(CHT12) << ",";
    outStream << rec->m_metrics.at(CHT13) << ",";
    outStream << rec->m_metrics.at(CHT14) << ",";
    outStream << rec->m_metrics.at(CHT15) << ",";
    outStream << rec->m_metrics.at(CHT16) << ",";
*/

    outStream << rec->m_metrics.at(TIT11) << ",";
    outStream << rec->m_metrics.at(TIT12) << ",";

    outStream << rec->m_metrics.at(OAT) << ",";
    outStream << rec->m_metrics.at(DIF1) << ",";
    outStream << rec->m_metrics.at(CLD1) << ",";
    outStream << std::setprecision(1) << rec->m_metrics.at(MAP1) << "," << std::setprecision(0);
    outStream << rec->m_metrics.at(RPM1) << ",";
    outStream << rec->m_metrics.at(HP1) << ",";

    outStream << std::setprecision(1) << rec->m_metrics.at(FF11) << "," << std::setprecision(0);
    outStream << std::setprecision(1) << rec->m_metrics.at(FF12) << "," << std::setprecision(0);
    outStream << std::setprecision(1) << rec->m_metrics.at(FP1) << "," << std::setprecision(0);
    outStream << rec->m_metrics.at(OILP1) << ",";
    outStream << std::setprecision(1) << rec->m_metrics.at(VOLT1) << "," << std::setprecision(0);
    outStream << rec->m_metrics.at(AMP1) << ",";

    outStream << rec->m_metrics.at(OILT1) << ",";
    outStream << std::setprecision(1) << rec->m_metrics.at(FUSD11) << "," << std::setprecision(0);
    outStream << std::setprecision(1) << rec->m_metrics.at(RMAIN) << "," << std::setprecision(0);
    outStream << std::setprecision(1) << rec->m_metrics.at(LMAIN) << "," << std::setprecision(0);

    outStream << std::setprecision(1) << rec->m_metrics.at(HRS1) << "," << std::setprecision(0);
    outStream << rec->m_metrics.at(SPD) << ",";
    outStream << rec->m_metrics.at(ALT) << ",";

    printLatLng(rec->m_metrics.at(LAT), outStream);
    printLatLng(rec->m_metrics.at(LNG), outStream);

    int markVal = static_cast<int>(rec->m_metrics.at(MARK));
    switch (markVal) {
    case 0x02:
        outStream << "[";
        break;
    case 0x03:
        outStream << "]";
        break;
    case 0x04:
        outStream << "<";
        break;
    }

    outStream << "\n";
}

void printFlightData(std::istream &stream, int flightId, std::ostream &outStream)
{
    jpi_edm::FlightFile ff;
    std::shared_ptr<jpi_edm::FlightHeader> hdr;
    time_t recordTime;

    if (g_verbose) {
        ff.setMetadataCompletionCb([&outStream](std::shared_ptr<jpi_edm::Metadata> md) { md->dump(outStream); });
    }

    ff.setFlightHeaderCompletionCb(
        [&flightId, &hdr, &recordTime, &outStream](std::shared_ptr<jpi_edm::FlightHeader> fh) {
            hdr = fh;

            if (flightId != -1 && hdr->flight_num != flightId) {
                return;
            }

            std::tm local;
#ifdef _WIN32
            recordTime = _mkgmtime(&hdr->startDate);
            gmtime_s(&local, &recordTime);
#else
            recordTime = timegm(&hdr->startDate);
            local = *gmtime(&recordTime);
#endif

            if (g_verbose) {
                outStream << "Flt #" << hdr->flight_num << "\n";
                outStream << "Interval: " << hdr->interval << " sec\n";
                outStream << "Flight Start Time: " << std::put_time(&local, "%m/%d/%Y") << " "
                          << std::put_time(&local, "%T") << "\n";
            }

<<<<<<< HEAD
            outStream << "INDEX,DATE,TIME"
                      //<< ",E1,E2,E3,E4,E5,E6,C1,C2,C3,C4,C5,C6"
                      << ",TIT1,TIT2,OAT,DIF,CLD,MAP,RPM,HP,FF,FP"
                      << ",OILP,BAT,AMP,OILT"
                      << ",USD,RFL,LFL,HRS,SPD,ALT,LAT,LNG,MARK"
=======
            outStream << "INDEX,DATE,TIME,E1,E2,E3,E4,E5,E6,C1,C2,C3,C4,C5,C6"
                      << ",TIT1,TIT2,OAT,DIF,CLD,MAP,RPM,HP,FF,FF2,FP,OILP,BAT,AMP,OILT" << ",USD,RFL,LFL,HRS,SPD,ALT,LAT,LNG,MARK"
>>>>>>> 391e98c4
                      << "\n";
        });

    ff.setFlightRecordCompletionCb(
        [&flightId, &hdr, &recordTime, &outStream](std::shared_ptr<jpi_edm::FlightMetricsRecord> rec) {
            if (flightId != -1 && hdr->flight_num != flightId) {
                return;
            }

            std::tm timeinfo = *std::gmtime(&recordTime);

            timeinfo.tm_year = 2025 - 1900;
            timeinfo.tm_mon = 5;
            timeinfo.tm_mday = 1;

            // would be nice to use std::put_time here, but Windows doesn't support "%-m" and "%-d" (it'll compile, but
            // crash)
            outStream << rec->m_recordSeq - 1 << "," << (timeinfo.tm_mon + 1) << '/' << timeinfo.tm_mday << '/'
                      << (timeinfo.tm_year + 1900) << "," << std::put_time(&timeinfo, "%T") << ",";
            printFlightMetricsRecord(rec, outStream);

            rec->m_isFast ? ++recordTime : recordTime += hdr->interval;
        });

    // Now do the work
    ff.processFile(stream);
}

void printFlightList(std::istream &stream, std::ostream &outStream)
{
    jpi_edm::FlightFile ff;
    std::shared_ptr<jpi_edm::FlightHeader> hdr;

    ff.setFlightHeaderCompletionCb([&hdr](std::shared_ptr<jpi_edm::FlightHeader> fh) { hdr = fh; });
    ff.setFlightCompletionCb([&hdr, &outStream](unsigned long stdReqs, unsigned long fastReqs) {
        printFlightInfo(hdr, stdReqs, fastReqs, outStream);
    });
    ff.processFile(stream);
}

void processFiles(std::vector<std::string> &filelist, int flightId, bool onlyListFlights, std::string &outputFile)
{
    for (auto &&filename : filelist) {
        if (filelist.size() > 1) {
            std::cout << filename << std::endl;
        }

        std::filesystem::path inputFilePath{filename};
        std::error_code ec;

        auto length = std::filesystem::file_size(inputFilePath, ec);
        if (ec.value() != 0) {
            std::cerr << "No such file\n";
            return;
        }
        if (length == 0) {
            std::cerr << "Empty file\n";
            return;
        }

        std::ifstream inStream(filename, std::ios_base::binary);
        if (!inStream.is_open()) {
            std::cerr << "Couldn't open file\n";
            return;
        }

        std::ofstream outFileStream;
        if (!outputFile.empty()) {
            outFileStream.open(outputFile, std::ios::out | std::ios::trunc);
            if (!outFileStream.is_open()) {
                std::cerr << "Couldn't open output file\n";
                return;
            }
        }
        std::ostream &outStream = (outputFile.empty() ? std::cout : outFileStream);

        if (onlyListFlights) {
            printFlightList(inStream, outStream);
        } else {
            printFlightData(inStream, flightId, outStream);
        }
    }
}

void showHelp(char *progName)
{
    std::cout << "Usage: " << progName << "[options] jpifile..." << std::endl;
    std::cout << "Options:" << std::endl;
    std::cout << "    -h              print this help" << std::endl;
    std::cout << "    -f <flightno>   only output a specific flight number" << std::endl;
    std::cout << "    -l              list flights" << std::endl;
    std::cout << "    -o <filename>   output to a file" << std::endl;
    std::cout << "    -v              verbose output of the flight header" << std::endl;
}

int main(int argc, char *argv[])
{
    bool onlyListFlights{false};
    std::vector<std::string> filelist{};
    std::string outputFile{};
    int flightId{-1};

    int c;
    while ((c = getopt(argc, argv, "hf:lo:v")) != -1) {
        switch (c) {
        case 'h':
            if (optarg) {
                showHelp(argv[0]);
                return 0;
            }
            break;
        case 'f':
            if (!optarg) {
                showHelp(argv[0]);
                return 0;
            }
            flightId = atoi(optarg);
            break;
        case 'l':
            if (optarg) {
                showHelp(argv[0]);
                return 0;
            }
            onlyListFlights = true;
            break;
        case 'o':
            if (!optarg) {
                showHelp(argv[0]);
                return 0;
            }
            outputFile = optarg;
            break;
        case 'v':
            g_verbose = true;
            break;
        }
    }

    if (optind == argc) {
        showHelp(argv[0]);
        return 0;
    }

    for (int i = optind; i < argc; ++i) {
        filelist.push_back(argv[i]);
    }

    processFiles(filelist, flightId, onlyListFlights, outputFile);
    return 0;
}<|MERGE_RESOLUTION|>--- conflicted
+++ resolved
@@ -71,21 +71,21 @@
 void printFlightMetricsRecord(const std::shared_ptr<jpi_edm::FlightMetricsRecord> &rec, std::ostream &outStream)
 {
     outStream << std::fixed << std::setprecision(0);
-/*
-    outStream << rec->m_metrics.at(EGT11) << ",";
-    outStream << rec->m_metrics.at(EGT12) << ",";
-    outStream << rec->m_metrics.at(EGT13) << ",";
-    outStream << rec->m_metrics.at(EGT14) << ",";
-    outStream << rec->m_metrics.at(EGT15) << ",";
-    outStream << rec->m_metrics.at(EGT16) << ",";
-
-    outStream << rec->m_metrics.at(CHT11) << ",";
-    outStream << rec->m_metrics.at(CHT12) << ",";
-    outStream << rec->m_metrics.at(CHT13) << ",";
-    outStream << rec->m_metrics.at(CHT14) << ",";
-    outStream << rec->m_metrics.at(CHT15) << ",";
-    outStream << rec->m_metrics.at(CHT16) << ",";
-*/
+    /*
+        outStream << rec->m_metrics.at(EGT11) << ",";
+        outStream << rec->m_metrics.at(EGT12) << ",";
+        outStream << rec->m_metrics.at(EGT13) << ",";
+        outStream << rec->m_metrics.at(EGT14) << ",";
+        outStream << rec->m_metrics.at(EGT15) << ",";
+        outStream << rec->m_metrics.at(EGT16) << ",";
+
+        outStream << rec->m_metrics.at(CHT11) << ",";
+        outStream << rec->m_metrics.at(CHT12) << ",";
+        outStream << rec->m_metrics.at(CHT13) << ",";
+        outStream << rec->m_metrics.at(CHT14) << ",";
+        outStream << rec->m_metrics.at(CHT15) << ",";
+        outStream << rec->m_metrics.at(CHT16) << ",";
+    */
 
     outStream << rec->m_metrics.at(TIT11) << ",";
     outStream << rec->m_metrics.at(TIT12) << ",";
@@ -166,17 +166,9 @@
                           << std::put_time(&local, "%T") << "\n";
             }
 
-<<<<<<< HEAD
-            outStream << "INDEX,DATE,TIME"
-                      //<< ",E1,E2,E3,E4,E5,E6,C1,C2,C3,C4,C5,C6"
-                      << ",TIT1,TIT2,OAT,DIF,CLD,MAP,RPM,HP,FF,FP"
-                      << ",OILP,BAT,AMP,OILT"
-                      << ",USD,RFL,LFL,HRS,SPD,ALT,LAT,LNG,MARK"
-=======
             outStream << "INDEX,DATE,TIME,E1,E2,E3,E4,E5,E6,C1,C2,C3,C4,C5,C6"
-                      << ",TIT1,TIT2,OAT,DIF,CLD,MAP,RPM,HP,FF,FF2,FP,OILP,BAT,AMP,OILT" << ",USD,RFL,LFL,HRS,SPD,ALT,LAT,LNG,MARK"
->>>>>>> 391e98c4
-                      << "\n";
+                      << ",TIT1,TIT2,OAT,DIF,CLD,MAP,RPM,HP,FF,FF2,FP,OILP,BAT,AMP,OILT"
+                      << ",USD,RFL,LFL,HRS,SPD,ALT,LAT,LNG,MARK" << "\n";
         });
 
     ff.setFlightRecordCompletionCb(
